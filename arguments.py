import argparse
import time

import numpy as np

import chunk.features
import ocr.features


def get_args():
    parser = argparse.ArgumentParser(description='sdca')

    parser.add_argument('--dataset', type=str, default='conll',
                        help='which dataset to use')
    parser.add_argument('--train-size', type=int, default=100)
    parser.add_argument('--test-size', type=int, default=50)
    parser.add_argument('--regularization', type=float, default=1e-3,
                        help='value of the l2 regularization parameter')
    parser.add_argument('--npass', type=int, default=100,
                        help='maximum number of pass over the trainset duality gaps used in the '
                             'non-uniform sampling and to get a convergence criterion.')
    parser.add_argument('--sampling-scheme', type=str, default='gap',
                        help='Type of sampling: gap')
    parser.add_argument('--non-uniformity', type=float, default=0.8,
                        help='between 0 and 1. probability of sampling non-uniformly.')
    parser.add_argument('--sampler-period', type=int, default=None,
                        help='if not None, period to do a full batch update of the duality gaps, '
                             'for the non-uniform sampling. Expressed as a number of epochs. '
                             'This whole epoch will be counted in the number of pass used by sdca')
    parser.add_argument('--precision', type=float, default=1e-7,
                        help='Precision necessary to end the task.')
    parser.add_argument('--fixed-step-size', type=float, default=None,
                        help='if None, SDCA will use a line search. Otherwise should be a '
                             'positive float to be used as the constant step size')
    parser.add_argument('--warm-start', type=np.array, default=None,
                        help='if numpy array, used as marginals to start from.')

    args = parser.parse_args()

    if args.dataset == 'ocr':
        args.data_train_path = 'data/crf_train_processed.txt'
        args.data_test_path = 'data/crf_test_processed.txt'
    elif args.dataset == 'conll':
        args.data_train_path = 'data/coNLL_train.mat'
        args.data_test_path = 'data/coNLL_test.mat'
    elif args.dataset == 'ner':
        args.data_train_path = 'data/NER_train.mat'
        args.data_test_path = 'data/NER_test.mat'
    elif args.dataset == 'pos':
        args.data_train_path = 'data/POS_train.mat'
        args.data_test_path = 'data/POS_test.mat'
    else:
        raise ValueError('the dataset is not defined')

    args.dense = True if args.dataset == 'ocr' else False

    args.features_cls = ocr.features if args.dataset == 'ocr' else chunk.features

    time_stamp = time.strftime("%Y%m%d_%H%M%S")
    args.logdir = "logs/" + time_stamp \
<<<<<<< HEAD
              + args.dataset + "_"\
              + str(args.train_size) + "_" \
              + args.sampling_scheme + "_" \
              + str(args.non_uniformity) + "_" \
              + str(args.sampler_period)
=======
                  + args.dataset \
                  + args.sampling_scheme + "_" \
                  + str(args.non_uniformity) + "_" \
                  + str(args.sampler_period)
>>>>>>> 42210f3d

    return args<|MERGE_RESOLUTION|>--- conflicted
+++ resolved
@@ -58,17 +58,10 @@
 
     time_stamp = time.strftime("%Y%m%d_%H%M%S")
     args.logdir = "logs/" + time_stamp \
-<<<<<<< HEAD
               + args.dataset + "_"\
               + str(args.train_size) + "_" \
               + args.sampling_scheme + "_" \
               + str(args.non_uniformity) + "_" \
               + str(args.sampler_period)
-=======
-                  + args.dataset \
-                  + args.sampling_scheme + "_" \
-                  + str(args.non_uniformity) + "_" \
-                  + str(args.sampler_period)
->>>>>>> 42210f3d
 
     return args