import numpy as np


def entropy(proba, axis=None):
    epsilon = 1e-50
    return -np.sum(proba * np.log(np.maximum(epsilon, proba)), axis=axis)


def kullback_leibler(p, q, axis=None):
    epsilon = 1e-50
    return np.maximum(0, np.sum(p * np.log(np.maximum(p, epsilon) / np.maximum(q, epsilon)), axis=axis))


def log_entropy(logproba, axis=None):
    return -np.sum(np.exp(logproba) * logproba, axis=axis)


def log_kullback_leibler(logp, logq, axis=None):
    return np.sum(np.exp(logp) * (logp - logq), axis=axis)


def logsumexp(v, axis=-1):
    vmax = np.amax(v, axis=axis, keepdims=True)
    return vmax.squeeze(axis=axis) + np.log(np.sum(np.exp(v - vmax), axis=axis))


def boolean_encoding(y, k):
    """Return the n*k matrix Y whose line i is the one-hot encoding of y_i."""
    n = y.shape[0]
    ans = np.zeros([n, k])
    ans[np.arange(n), y] = 1  #
    return ans


def find_root_decreasing(evaluator, precision):
    """Return the root x0 of a decreasing function u defined on [0,1] with given precision.
    The root can be smaller than 0, in which case, return 0.
    The root can be larger than 1, in which case, return 1.

    :param evaluator: function that return the values u(x) and u(x)/u'(x)
    :param precision: maximum value of |u(x)| so that x is returned
    :return: x an approximate root of u
    """

    u0, _ = evaluator(0)
    if u0 <= precision:  # 0 is optimal
        return 0, [u0]

    u1, _ = evaluator(1)
    if u1 >= -precision:  # 1 is optimal
        return 1, [u1]

    return safe_newton(evaluator, 0, 1, precision=precision)


def bounded_newton(evaluator, init, lowerbound, upperbound, precision=1e-12, max_iter=20):
    """Return the root x0 of a function u defined on [lowerbound, upperbound] with given precision,
    using Newton-Raphson method

    :param evaluator: function that return the values u(x) and u(x)/u'(x)
    :param init: initial point x
    :param lowerbound:
    :param upperbound:
    :param precision: on the value of |u(x)|
    :param max_iter: maximum number of iterations
    :return: x an approximate root of u
    """
    x = init
    fx, gx = evaluator(x)
    obj = [fx]
    count = 0
    while np.absolute(fx) > precision and count < max_iter:
        # stop condition to avoid cycling over an extremity of the segment
        count += 1
        x -= gx
        # Make sure x is in (lower bound, upper bound)
        x = max(lowerbound, x)
        x = min(upperbound, x)
        fx, gx = evaluator(x)
        obj.append(fx)
    return x, obj


<<<<<<< HEAD
def find_root_decreasing(u, gu, precision):
    """Return the root of a decreasing function u defined on [0,1]
    with given precision on the function value. (or the objective value?)
    If the root is lower than zero, return zero.
    If the root is larger than one, return one.
    """
=======
# define MAXIT 100 Maximum allowed number of iterations.
def safe_newton(evaluator, lowerbound, upperbound, precision, max_iter=100):
    """Using a combination of Newton-Raphson and bisection, find the root of a function bracketed between lowerbound
    and upperbound.
>>>>>>> f4274c25

    :param evaluator: user-supplied routine that returns both the function value u(x) and u(x)/u'(x).
    :param lowerbound: point smaller than the root
    :param upperbound: point larger than the root
    :param precision: accuracy on the root value rts
    :param max_iter: maximum number of iteration
    :return: The root, returned as the value rts
    """

    fl, dl = evaluator(lowerbound)
    fh, dl = evaluator(upperbound)
    if (fl > 0 and fh > 0) or (fl < 0 and fh < 0):
        raise ValueError("Root must be bracketed in [lower bound, upper bound]")
    if fl == 0:
        return lowerbound
    if fh == 0:
        return upperbound

    if fl < 0:  # Orient the search so that f(xl) < 0.
        xl, xh = lowerbound, upperbound
    else:
        xh, xl = lowerbound, upperbound

    rts = (xl + xh) / 2  # Initialize the guess for root
    dxold = abs(upperbound - lowerbound)  # the “stepsize before last"
    dx = dxold  # and the last step

    f, fdf = evaluator(rts)
    obj = [[f]]

    for _ in np.arange(max_iter):  # Loop over allowed iterations.
        rtsold = rts
        rts -= fdf
        if (rts - xh) * (rts - xl) > 0 or abs(fdf) > abs(dxold) / 2:
            # Bisect if Newton out of range, or not converging fast enough
            dxold = dx
            dx = (xh - xl) / 2
            rts = xl + dx
            if xl == rts:  # change in root is negligible
                return rts, np.array(obj)
        else:  # Newton step (already applied pn rts)
            dxold = dx
            dx = fdf
            if rtsold == rts:  # change in root is negligible
                return rts, np.array(obj)
        if abs(dx) < precision:  # Convergence criterion.
            return rts, np.array(obj)
        f, fdf = evaluator(rts)  # the one new function evaluation per iteration
        obj.append([f])
        if f < 0:  # maintain the bracket on the root
            xl = rts
        else:
            xh = rts

    raise RuntimeError("Maximum number of iterations exceeded in safe_newton")
<|MERGE_RESOLUTION|>--- conflicted
+++ resolved
@@ -81,19 +81,10 @@
     return x, obj
 
 
-<<<<<<< HEAD
-def find_root_decreasing(u, gu, precision):
-    """Return the root of a decreasing function u defined on [0,1]
-    with given precision on the function value. (or the objective value?)
-    If the root is lower than zero, return zero.
-    If the root is larger than one, return one.
-    """
-=======
 # define MAXIT 100 Maximum allowed number of iterations.
 def safe_newton(evaluator, lowerbound, upperbound, precision, max_iter=100):
     """Using a combination of Newton-Raphson and bisection, find the root of a function bracketed between lowerbound
     and upperbound.
->>>>>>> f4274c25
 
     :param evaluator: user-supplied routine that returns both the function value u(x) and u(x)/u'(x).
     :param lowerbound: point smaller than the root
