import numpy as np
from numba import jit


<<<<<<< HEAD
@jit(cache=True)
def entropy(logproba, axis=None, returnlog=False):
    themax = np.amax(logproba)
    ans = themax + np.log(- np.sum(np.exp(logproba - themax) * logproba, axis=axis))
    if returnlog:
        return ans
    else:
        return np.exp(ans)


@jit(cache=True)
def kullback_leibler(logp, logq, axis=None, returnlog=False):
=======
def entropy(logproba, returnlog=False):
    themax = np.amax(logproba)
    try:
        ans = themax + np.log(- np.sum(np.exp(logproba - themax) * logproba))
        if returnlog:
            return ans
        else:
            return np.exp(ans)
    except FloatingPointError:
        print("Entropy problem:",
              themax, "\n",
              logproba)
        raise


def kullback_leibler(logp, logq, returnlog=False):
>>>>>>> 5fa95dca
    themax = np.amax(logp)
    tmp = np.sum(np.exp(logp - themax) * (logp - logq))
    if tmp <= -1e-8:
        raise Warning("Numerical stability issue: {} should be positive.".format(tmp))
    if tmp <= 0:
        if returnlog:
            return -np.infty
        else:
            return 0

    ans = themax + np.log(tmp)
    if returnlog:
        return ans
    else:
        return np.exp(ans)


@jit(cache=True)
def logsumexp(arr, axis=None):
    themax = np.amax(arr)
    return themax + np.log(np.sum(np.exp(arr - themax), axis=axis))


@jit(cache=True)
def logsubtractexp(x1, x2):
    themax = max(np.amax(x1), np.amax(x2))
    expvalue = np.exp(x1 - themax) - np.exp(x2 - themax)
    sign = np.sign(expvalue)
    ans = themax + np.log(np.absolute(expvalue))
    return ans, sign


def subtractexp_scalar(cliques, separations):
    ans = np.exp(cliques) * (1 - np.exp(separations - cliques))
    if ans < 0:
        raise RuntimeWarning(f"{ans} should be positive.")
    return ans


def letters2wordimage(letters_images):
    OCR_IMAGE_HEIGHT = 16
    OCR_IMAGE_WIDTH = 8
    word_image = np.zeros([OCR_IMAGE_HEIGHT, 2])
    spacing = np.zeros([OCR_IMAGE_HEIGHT, 2])
    for letter in letters_images:
        letter_image = letter.reshape((OCR_IMAGE_HEIGHT, OCR_IMAGE_WIDTH))
        word_image = np.hstack((word_image, letter_image, spacing))
    return word_image<|MERGE_RESOLUTION|>--- conflicted
+++ resolved
@@ -2,11 +2,10 @@
 from numba import jit
 
 
-<<<<<<< HEAD
 @jit(cache=True)
-def entropy(logproba, axis=None, returnlog=False):
+def entropy(logproba, returnlog=False):
     themax = np.amax(logproba)
-    ans = themax + np.log(- np.sum(np.exp(logproba - themax) * logproba, axis=axis))
+    ans = themax + np.log(- np.sum(np.exp(logproba - themax) * logproba))
     if returnlog:
         return ans
     else:
@@ -14,25 +13,7 @@
 
 
 @jit(cache=True)
-def kullback_leibler(logp, logq, axis=None, returnlog=False):
-=======
-def entropy(logproba, returnlog=False):
-    themax = np.amax(logproba)
-    try:
-        ans = themax + np.log(- np.sum(np.exp(logproba - themax) * logproba))
-        if returnlog:
-            return ans
-        else:
-            return np.exp(ans)
-    except FloatingPointError:
-        print("Entropy problem:",
-              themax, "\n",
-              logproba)
-        raise
-
-
 def kullback_leibler(logp, logq, returnlog=False):
->>>>>>> 5fa95dca
     themax = np.amax(logp)
     tmp = np.sum(np.exp(logp - themax) * (logp - logq))
     if tmp <= -1e-8:
